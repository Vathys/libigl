--- conflicted
+++ resolved
@@ -311,9 +311,6 @@
 }
 
 #ifdef IGL_STATIC_LIBRARY
-<<<<<<< HEAD
-=======
-
 // This is a hack to discuss
 #include <igl/remove_unreferenced.cpp>
 
@@ -325,7 +322,6 @@
 #include <igl/cgal/outer_hull.cpp>
 template void igl::cgal::outer_hull<Eigen::Matrix<CGAL::Lazy_exact_nt<CGAL::Gmpq>, -1, 3, 0, -1, 3>, Eigen::Matrix<int, -1, 3, 0, -1, 3>, Eigen::Matrix<double, -1, 3, 0, -1, 3>, Eigen::Matrix<int, -1, 3, 0, -1, 3>, Eigen::Matrix<long, -1, 1, 0, -1, 1>, Eigen::Matrix<bool, -1, 1, 0, -1, 1> >(Eigen::PlainObjectBase<Eigen::Matrix<CGAL::Lazy_exact_nt<CGAL::Gmpq>, -1, 3, 0, -1, 3> > const&, Eigen::PlainObjectBase<Eigen::Matrix<int, -1, 3, 0, -1, 3> > const&, Eigen::PlainObjectBase<Eigen::Matrix<double, -1, 3, 0, -1, 3> > const&, Eigen::PlainObjectBase<Eigen::Matrix<int, -1, 3, 0, -1, 3> >&, Eigen::PlainObjectBase<Eigen::Matrix<long, -1, 1, 0, -1, 1> >&, Eigen::PlainObjectBase<Eigen::Matrix<bool, -1, 1, 0, -1, 1> >&);
 
->>>>>>> 9f4aa74f
 // Explicit template specialization
 template void igl::boolean::mesh_boolean<Eigen::Matrix<double, -1, -1, 0, -1, -1>, Eigen::Matrix<int, -1, -1, 0, -1, -1>, Eigen::Matrix<double, -1, -1, 0, -1, -1>, Eigen::Matrix<int, -1, -1, 0, -1, -1>, Eigen::Matrix<double, -1, -1, 0, -1, -1>, Eigen::Matrix<int, -1, -1, 0, -1, -1> >(Eigen::PlainObjectBase<Eigen::Matrix<double, -1, -1, 0, -1, -1> > const&, Eigen::PlainObjectBase<Eigen::Matrix<int, -1, -1, 0, -1, -1> > const&, Eigen::PlainObjectBase<Eigen::Matrix<double, -1, -1, 0, -1, -1> > const&, Eigen::PlainObjectBase<Eigen::Matrix<int, -1, -1, 0, -1, -1> > const&, igl::boolean::MeshBooleanType const&, Eigen::PlainObjectBase<Eigen::Matrix<double, -1, -1, 0, -1, -1> >&, Eigen::PlainObjectBase<Eigen::Matrix<int, -1, -1, 0, -1, -1> >&);
 template void igl::boolean::mesh_boolean<Eigen::Matrix<double, -1, -1, 0, -1, -1>, Eigen::Matrix<int, -1, -1, 0, -1, -1>, Eigen::Matrix<double, -1, -1, 0, -1, -1>, Eigen::Matrix<int, -1, -1, 0, -1, -1>, Eigen::Matrix<double, -1, -1, 0, -1, -1>, Eigen::Matrix<int, -1, -1, 0, -1, -1>, Eigen::Matrix<int, -1, 1, 0, -1, 1> >(Eigen::PlainObjectBase<Eigen::Matrix<double, -1, -1, 0, -1, -1> > const&, Eigen::PlainObjectBase<Eigen::Matrix<int, -1, -1, 0, -1, -1> > const&, Eigen::PlainObjectBase<Eigen::Matrix<double, -1, -1, 0, -1, -1> > const&, Eigen::PlainObjectBase<Eigen::Matrix<int, -1, -1, 0, -1, -1> > const&, igl::boolean::MeshBooleanType const&, Eigen::PlainObjectBase<Eigen::Matrix<double, -1, -1, 0, -1, -1> >&, Eigen::PlainObjectBase<Eigen::Matrix<int, -1, -1, 0, -1, -1> >&, Eigen::PlainObjectBase<Eigen::Matrix<int, -1, 1, 0, -1, 1> >&);
