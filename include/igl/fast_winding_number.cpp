--- conflicted
+++ resolved
@@ -61,13 +61,8 @@
       Eigen::Matrix<real_ec,1,3> zeroth_expansion;
       zeroth_expansion << 0,0,0;
       real_p areatotal = 0.0;
-<<<<<<< HEAD
-      for(int j = 0; j < point_indices.at(index).size(); j++){
-          int curr_point_index = point_indices.at(index).at(j);
-=======
       for(int j = 0; j < point_indices[index].size(); j++){
           int curr_point_index = point_indices[index][j];
->>>>>>> af8944c7
         
           areatotal += A(curr_point_index);
           masscenter += A(curr_point_index)*P.row(curr_point_index);
@@ -81,15 +76,9 @@
       real_r max_norm = 0;
       real_r curr_norm;
     
-<<<<<<< HEAD
-      for(int i = 0; i < point_indices.at(index).size(); i++){
-          //Get max distance from center of mass:
-          int curr_point_index = point_indices.at(index).at(i);
-=======
       for(int i = 0; i < point_indices[index].size(); i++){
           //Get max distance from center of mass:
           int curr_point_index = point_indices[index][i];
->>>>>>> af8944c7
           Eigen::Matrix<real_r,1,3> point =
               P.row(curr_point_index)-masscenter;
           curr_norm = point.norm();
@@ -164,111 +153,6 @@
   typedef typename DerivedEC::Scalar real_ec;
   typedef typename DerivedQ::Scalar real_q;
   typedef typename DerivedWN::Scalar real_wn;
-<<<<<<< HEAD
-
-  typedef Eigen::Matrix<real_q,1,3> RowVec;
-  typedef Eigen::Matrix<real_ec,3,3> EC_3by3;
-
-  auto direct_eval = [](const RowVec & loc,
-                        const Eigen::Matrix<real_ec,1,3> & anorm)
-  {
-      real_wn wn = (loc(0)*anorm(0)+loc(1)*anorm(1)+loc(2)*anorm(2))
-                                  /(4.0*igl::PI*std::pow(loc.norm(),3));
-      if(std::isnan(wn)){
-          return 0.5;
-      }else{
-          return wn;
-      }
-  };
-
-  auto expansion_eval = [&direct_eval](const RowVec & loc,
-                                       const Eigen::RowVectorXd & EC){
-    real_wn wn = direct_eval(loc,EC.head<3>());
-    double r = loc.norm();
-    if(EC.size()>3){
-      Eigen::Matrix<real_ec,3,3> SecondDerivative =
-          Eigen::Matrix<real_ec,3,3>::Identity()/(4.0*igl::PI*std::pow(r,3));
-      SecondDerivative += -3.0*loc.transpose()*loc/(4.0*igl::PI*std::pow(r,5));
-      Eigen::Matrix<real_ec,1,9> derivative_vector =
-        Eigen::Map<Eigen::Matrix<real_ec,1,9> >(SecondDerivative.data(),
-                                                SecondDerivative.size());
-      wn += derivative_vector.cwiseProduct(EC.segment<9>(3)).sum();
-    }
-    if(EC.size()>3+9){
-        Eigen::Matrix<real_ec,3,3> ThirdDerivative;
-        for(int i = 0; i < 3; i++){
-            ThirdDerivative =
-                15.0*loc(i)*loc.transpose()*loc/(4.0*igl::PI*std::pow(r,7));
-            Eigen::Matrix<real_ec,3,3> Diagonal;
-            Diagonal << loc(i), 0, 0,
-            0, loc(i), 0,
-            0, 0, loc(i);
-            Eigen::Matrix<real_ec,3,3> RowCol;
-            RowCol.setZero(3,3);
-            RowCol.row(i) = loc;
-            Eigen::Matrix<real_ec,3,3> RowColT = RowCol.transpose();
-            RowCol = RowCol + RowColT;
-            ThirdDerivative +=
-                -3.0/(4.0*igl::PI*std::pow(r,5))*(RowCol+Diagonal);
-            Eigen::Matrix<real_ec,1,9> derivative_vector =
-              Eigen::Map<Eigen::Matrix<real_ec,1,9> >(ThirdDerivative.data(),
-                                                      ThirdDerivative.size());
-            wn += derivative_vector.cwiseProduct(
-                                            EC.segment<9>(12 + i*9)).sum();
-        }
-    }
-    return wn;
-  };
-
-  int m = Q.rows();
-  WN.resize(m,1);
-
-  std::function< real_wn(const RowVec, const std::vector<int>) > helper;
-  helper = [&helper,
-            &P,&N,&A,
-            &point_indices,&CH,
-            &CM,&R,&EC,&beta,
-            &direct_eval,&expansion_eval]
-  (const RowVec query, const std::vector<int> near_indices)-> real_wn
-  {
-    std::vector<int> new_near_indices;
-    real_wn wn = 0;
-    for(int i = 0; i < near_indices.size(); i++){
-      int index = near_indices.at(i);
-      //Leaf Case, Brute force
-      if(CH(index,0) == -1){
-        for(int j = 0; j < point_indices.at(index).size(); j++){
-          int curr_row = point_indices.at(index).at(j);
-          wn += direct_eval(P.row(curr_row)-query,
-                            N.row(curr_row)*A(curr_row));
-        }
-      }
-      //Non-Leaf Case
-      else {
-        for(int child = 0; child < 8; child++){
-            int child_index = CH(index,child);
-            if(point_indices.at(child_index).size() > 0){
-              if((CM.row(child_index)-query).norm() > beta*R(child_index)){
-                if(CH(child_index,0) == -1){
-                  for(int j=0;j<point_indices.at(child_index).size();j++){
-                    int curr_row = point_indices.at(child_index).at(j);
-                    wn += direct_eval(P.row(curr_row)-query,
-                                      N.row(curr_row)*A(curr_row));
-                  }
-                }else{
-                  wn += expansion_eval(CM.row(child_index)-query,
-                                       EC.row(child_index));
-                }
-              }else {
-                new_near_indices.emplace_back(child_index);
-            }
-          }
-        }
-      }
-    }
-    if(new_near_indices.size() > 0){
-        wn += helper(query,new_near_indices);
-=======
   const real_wn PI_4 = 4.0*igl::PI;
 
   typedef Eigen::Matrix<
@@ -346,7 +230,6 @@
                 ThirdDerivative.size()).dot(
             EC.row(child_index).template segment<9>(12 + i*9));
       }
->>>>>>> af8944c7
     }
     return wn;
   };
@@ -354,89 +237,6 @@
   int m = Q.rows();
   WN.resize(m,1);
 
-<<<<<<< HEAD
-  if(beta > 0){
-    std::vector<int> near_indices_start = {0};
-    igl::parallel_for(m,[&](int iter){
-      WN(iter) = helper(Q.row(iter),near_indices_start);
-    },1000);
-  } else {
-    igl::parallel_for(m,[&](int iter){
-      double wn = 0;
-      for(int j = 0; j <P.rows(); j++){
-        wn += direct_eval(P.row(j)-Q.row(iter),N.row(j)*A(j));
-      }
-      WN(iter) = wn;
-    },1000);
-  }
-}
-
-template <
-  typename DerivedP, 
-  typename DerivedA, 
-  typename DerivedN,
-  typename DerivedQ, 
-  typename BetaType, 
-  typename DerivedWN>
-IGL_INLINE void igl::fast_winding_number(
-  const Eigen::MatrixBase<DerivedP>& P,
-  const Eigen::MatrixBase<DerivedN>& N,
-  const Eigen::MatrixBase<DerivedA>& A,
-  const Eigen::MatrixBase<DerivedQ>& Q,
-  const int expansion_order,
-  const BetaType beta,
-  Eigen::PlainObjectBase<DerivedWN>& WN)
-{
-  typedef typename DerivedWN::Scalar real;
-  
-  std::vector<std::vector<int> > point_indices;
-  Eigen::Matrix<int,Eigen::Dynamic,8> CH;
-  Eigen::Matrix<real,Eigen::Dynamic,3> CN;
-  Eigen::Matrix<real,Eigen::Dynamic,1> W;
-
-  octree(P,point_indices,CH,CN,W);
-
-  Eigen::Matrix<real,Eigen::Dynamic,Eigen::Dynamic> EC;
-  Eigen::Matrix<real,Eigen::Dynamic,3> CM;
-  Eigen::Matrix<real,Eigen::Dynamic,1> R;
-
-  fast_winding_number(P,N,A,point_indices,CH,expansion_order,CM,R,EC);
-  fast_winding_number(P,N,A,point_indices,CH,CM,R,EC,Q,beta,WN);
-}
-
-template <
-  typename DerivedP, 
-  typename DerivedA, 
-  typename DerivedN,
-  typename DerivedQ, 
-  typename DerivedWN>
-IGL_INLINE void igl::fast_winding_number(
-  const Eigen::MatrixBase<DerivedP>& P,
-  const Eigen::MatrixBase<DerivedN>& N,
-  const Eigen::MatrixBase<DerivedA>& A,
-  const Eigen::MatrixBase<DerivedQ>& Q,
-  Eigen::PlainObjectBase<DerivedWN>& WN)
-{
-  fast_winding_number(P,N,A,Q,2,2.0,WN);
-}
-
-template <
-  typename DerivedV,
-  typename DerivedF,
-  typename DerivedQ,
-  typename DerivedW>
-IGL_INLINE void igl::fast_winding_number(
-  const Eigen::MatrixBase<DerivedV> & V,
-  const Eigen::MatrixBase<DerivedF> & F,
-  const Eigen::MatrixBase<DerivedQ> & Q,
-  Eigen::PlainObjectBase<DerivedW> & W)
-{
-  igl::FastWindingNumberBVH fwn_bvh;
-  int order = 2;
-  igl::fast_winding_number(V,F,order,fwn_bvh);
-  float accuracy_scale = 2;
-  igl::fast_winding_number(fwn_bvh,accuracy_scale,Q,W);
-=======
   std::function< real_wn(const RowVec & , const std::vector<int> &) > helper;
   helper = [&helper,
             &P,&N,&A,
@@ -564,12 +364,28 @@
   Eigen::PlainObjectBase<DerivedWN>& WN)
 {
   fast_winding_number(P,N,A,Q,2,2.0,WN);
->>>>>>> af8944c7
 }
 
 template <
   typename DerivedV,
-<<<<<<< HEAD
+  typename DerivedF,
+  typename DerivedQ,
+  typename DerivedW>
+IGL_INLINE void igl::fast_winding_number(
+  const Eigen::MatrixBase<DerivedV> & V,
+  const Eigen::MatrixBase<DerivedF> & F,
+  const Eigen::MatrixBase<DerivedQ> & Q,
+  Eigen::PlainObjectBase<DerivedW> & W)
+{
+  igl::FastWindingNumberBVH fwn_bvh;
+  int order = 2;
+  igl::fast_winding_number(V,F,order,fwn_bvh);
+  float accuracy_scale = 2;
+  igl::fast_winding_number(fwn_bvh,accuracy_scale,Q,W);
+}
+
+template <
+  typename DerivedV,
   typename DerivedF>
 IGL_INLINE void igl::fast_winding_number(
   const Eigen::MatrixBase<DerivedV> & V,
@@ -636,115 +452,21 @@
   const Eigen::MatrixBase<Derivedp> & p)
 {
   assert(p.cols() == 3 && "p should be 3D");
-=======
-  typename DerivedF,
-  typename DerivedQ,
-  typename DerivedW>
-IGL_INLINE void igl::fast_winding_number(
-  const Eigen::MatrixBase<DerivedV> & V,
-  const Eigen::MatrixBase<DerivedF> & F,
-  const Eigen::MatrixBase<DerivedQ> & Q,
-  Eigen::PlainObjectBase<DerivedW> & W)
-{
-  igl::FastWindingNumberBVH fwn_bvh;
-  int order = 2;
-  igl::fast_winding_number(V,F,order,fwn_bvh);
-  float accuracy_scale = 2;
-  igl::fast_winding_number(fwn_bvh,accuracy_scale,Q,W);
-}
-
-template <
-  typename DerivedV,
-  typename DerivedF>
-IGL_INLINE void igl::fast_winding_number(
-  const Eigen::MatrixBase<DerivedV> & V,
-  const Eigen::MatrixBase<DerivedF> & F,
-  const int order,
-  FastWindingNumberBVH & fwn_bvh)
-{
-  assert(V.cols() == 3 && "V should be 3D");
-  assert(F.cols() == 3 && "F should contain triangles");
-  // Extra copies. Usuually this won't be the bottleneck.
-  fwn_bvh.U.resize(V.rows());
-  for(int i = 0;i<V.rows();i++)
-  {
-    for(int j = 0;j<3;j++)
-    {
-      fwn_bvh.U[i][j] = V(i,j);
-    }
-  }
-  // Wouldn't need to copy if F is **RowMajor**
-  fwn_bvh.F.resize(F.size());
-  for(int f = 0;f<F.rows();f++)
-  {
-    for(int c = 0;c<F.cols();c++)
-    {
-      fwn_bvh.F[c+f*F.cols()] = F(f,c);
-    }
-  }
-  fwn_bvh.ut_solid_angle.clear();
-  fwn_bvh.ut_solid_angle.init(
-     fwn_bvh.F.size()/3, 
-    &fwn_bvh.F[0], 
-     fwn_bvh.U.size(), 
-    &fwn_bvh.U[0], 
-    order);
-}
-
-template <
-  typename DerivedQ,
-  typename DerivedW>
-IGL_INLINE void igl::fast_winding_number(
-  const FastWindingNumberBVH & fwn_bvh,
-  const float accuracy_scale,
-  const Eigen::MatrixBase<DerivedQ> & Q,
-  Eigen::PlainObjectBase<DerivedW> & W)
-{
-  assert(Q.cols() == 3 && "Q should be 3D");
-  W.resize(Q.rows(),1);
-  igl::parallel_for(Q.rows(),[&](int p)
-    {
-    FastWindingNumber::HDK_Sample::UT_Vector3T<float>Qp;
-          Qp[0] = Q(p,0);
-          Qp[1] = Q(p,1);
-          Qp[2] = Q(p,2);
-      W(p) = fwn_bvh.ut_solid_angle.computeSolidAngle(
-        Qp,
-        accuracy_scale) 
-        / (4.0*igl::PI);
-    },1000);
-}
->>>>>>> af8944c7
 
   FastWindingNumber::HDK_Sample::UT_Vector3T<float>Qp;
   Qp[0] = p(0,0);
   Qp[1] = p(0,1);
   Qp[2] = p(0,2);
 
-<<<<<<< HEAD
   typename Derivedp::Scalar w = fwn_bvh.ut_solid_angle.computeSolidAngle(Qp,accuracy_scale) / (4.0*igl::PI);
 
   return w;
 }
+
 
 #ifdef IGL_STATIC_LIBRARY
 // Explicit template instantiation
 template Eigen::Matrix<float, -1, -1, 0, -1, -1>::Scalar igl::fast_winding_number<Eigen::Matrix<float, -1, -1, 0, -1, -1> >(igl::FastWindingNumberBVH const&, float, Eigen::MatrixBase<Eigen::Matrix<float, -1, -1, 0, -1, -1> > const&);
-// generated by autoexplicit.sh
-template void igl::fast_winding_number<Eigen::CwiseUnaryOp<Eigen::internal::scalar_cast_op<double, float>, Eigen::Matrix<double, -1, -1, 0, -1, -1> const>, Eigen::Matrix<int, -1, -1, 0, -1, -1> >(Eigen::MatrixBase<Eigen::CwiseUnaryOp<Eigen::internal::scalar_cast_op<double, float>, Eigen::Matrix<double, -1, -1, 0, -1, -1> const> > const&, Eigen::MatrixBase<Eigen::Matrix<int, -1, -1, 0, -1, -1> > const&, int, igl::FastWindingNumberBVH&);
-// generated by autoexplicit.sh
-template void igl::fast_winding_number<Eigen::CwiseUnaryOp<Eigen::internal::scalar_cast_op<double, float>, Eigen::Matrix<double, -1, -1, 0, -1, -1> const>, Eigen::Matrix<float, -1, 1, 0, -1, 1> >(igl::FastWindingNumberBVH const&, float, Eigen::MatrixBase<Eigen::CwiseUnaryOp<Eigen::internal::scalar_cast_op<double, float>, Eigen::Matrix<double, -1, -1, 0, -1, -1> const> > const&, Eigen::PlainObjectBase<Eigen::Matrix<float, -1, 1, 0, -1, 1> >&);
-template void igl::fast_winding_number<Eigen::Matrix<double, -1, -1, 0, -1, -1>, Eigen::Matrix<double, -1, 1, 0, -1, 1>, Eigen::Matrix<double, -1, -1, 0, -1, -1>, int, Eigen::Matrix<int, -1, -1, 0, -1, -1>, Eigen::Matrix<double, -1, -1, 0, -1, -1>, Eigen::Matrix<double, -1, 1, 0, -1, 1>, Eigen::Matrix<double, -1, -1, 0, -1, -1>, Eigen::Matrix<double, -1, -1, 0, -1, -1>, int, Eigen::Matrix<double, -1, 1, 0, -1, 1> >(Eigen::MatrixBase<Eigen::Matrix<double, -1, -1, 0, -1, -1> > const&, Eigen::MatrixBase<Eigen::Matrix<double, -1, -1, 0, -1, -1> > const&, Eigen::MatrixBase<Eigen::Matrix<double, -1, 1, 0, -1, 1> > const&, std::vector<std::vector<int, std::allocator<int> >, std::allocator<std::vector<int, std::allocator<int> > > > const&, Eigen::MatrixBase<Eigen::Matrix<int, -1, -1, 0, -1, -1> > const&, Eigen::MatrixBase<Eigen::Matrix<double, -1, -1, 0, -1, -1> > const&, Eigen::MatrixBase<Eigen::Matrix<double, -1, 1, 0, -1, 1> > const&, Eigen::MatrixBase<Eigen::Matrix<double, -1, -1, 0, -1, -1> > const&, Eigen::MatrixBase<Eigen::Matrix<double, -1, -1, 0, -1, -1> > const&, int, Eigen::PlainObjectBase<Eigen::Matrix<double, -1, 1, 0, -1, 1> >&);
-template void igl::fast_winding_number<Eigen::Matrix<double, -1, -1, 0, -1, -1>, Eigen::Matrix<double, -1, 1, 0, -1, 1>, Eigen::Matrix<double, -1, -1, 0, -1, -1>, int, Eigen::Matrix<int, -1, -1, 0, -1, -1>, Eigen::Matrix<double, -1, -1, 0, -1, -1>, Eigen::Matrix<double, -1, 1, 0, -1, 1>, Eigen::Matrix<double, -1, -1, 0, -1, -1> >(Eigen::MatrixBase<Eigen::Matrix<double, -1, -1, 0, -1, -1> > const&, Eigen::MatrixBase<Eigen::Matrix<double, -1, -1, 0, -1, -1> > const&, Eigen::MatrixBase<Eigen::Matrix<double, -1, 1, 0, -1, 1> > const&, std::vector<std::vector<int, std::allocator<int> >, std::allocator<std::vector<int, std::allocator<int> > > > const&, Eigen::MatrixBase<Eigen::Matrix<int, -1, -1, 0, -1, -1> > const&, int, Eigen::PlainObjectBase<Eigen::Matrix<double, -1, -1, 0, -1, -1> >&, Eigen::PlainObjectBase<Eigen::Matrix<double, -1, 1, 0, -1, 1> >&, Eigen::PlainObjectBase<Eigen::Matrix<double, -1, -1, 0, -1, -1> >&);
-// generated manually
-template Eigen::CwiseUnaryOp<Eigen::internal::scalar_cast_op<double, float>, Eigen::Matrix<double, 1, 3, 1, 1, 3> const>::Scalar igl::fast_winding_number<Eigen::CwiseUnaryOp<Eigen::internal::scalar_cast_op<double, float>, Eigen::Matrix<double, 1, 3, 1, 1, 3> const> >(igl::FastWindingNumberBVH const&, float, Eigen::MatrixBase<Eigen::CwiseUnaryOp<Eigen::internal::scalar_cast_op<double, float>, Eigen::Matrix<double, 1, 3, 1, 1, 3> const> > const&);
-template void igl::fast_winding_number<Eigen::CwiseUnaryOp<Eigen::internal::scalar_cast_op<double, float>, Eigen::Matrix<double, -1, 3, 1, -1, 3> const>, Eigen::Matrix<int, -1, 3, 1, -1, 3> >(Eigen::MatrixBase<Eigen::CwiseUnaryOp<Eigen::internal::scalar_cast_op<double, float>, Eigen::Matrix<double, -1, 3, 1, -1, 3> const> > const&, Eigen::MatrixBase<Eigen::Matrix<int, -1, 3, 1, -1, 3> > const&, int, igl::FastWindingNumberBVH&);
-template Eigen::Matrix<float, 1, 3, 1, 1, 3>::Scalar igl::fast_winding_number<Eigen::Matrix<float, 1, 3, 1, 1, 3> >(igl::FastWindingNumberBVH const&, float, Eigen::MatrixBase<Eigen::Matrix<float, 1, 3, 1, 1, 3> > const&);
-template void igl::fast_winding_number<Eigen::Matrix<float, -1, 3, 0, -1, 3>, Eigen::Matrix<int, -1, 3, 0, -1, 3> >(Eigen::MatrixBase<Eigen::Matrix<float, -1, 3, 0, -1, 3> > const&, Eigen::MatrixBase<Eigen::Matrix<int, -1, 3, 0, -1, 3> > const&, int, igl::FastWindingNumberBVH&);
-template void igl::fast_winding_number<Eigen::Matrix<float, -1, 3, 1, -1, 3>, Eigen::Matrix<int, -1, 3, 1, -1, 3> >(Eigen::MatrixBase<Eigen::Matrix<float, -1, 3, 1, -1, 3> > const&, Eigen::MatrixBase<Eigen::Matrix<int, -1, 3, 1, -1, 3> > const&, int, igl::FastWindingNumberBVH&);
-=======
-#ifdef IGL_STATIC_LIBRARY
-// Explicit template instantiation
 // generated by autoexplicit.sh
 template void igl::fast_winding_number<Eigen::Matrix<double, -1, -1, 0, -1, -1>, Eigen::Matrix<int, -1, -1, 0, -1, -1>, Eigen::Matrix<double, -1, -1, 0, -1, -1>, Eigen::Matrix<double, -1, 1, 0, -1, 1> >(Eigen::MatrixBase<Eigen::Matrix<double, -1, -1, 0, -1, -1> > const&, Eigen::MatrixBase<Eigen::Matrix<int, -1, -1, 0, -1, -1> > const&, Eigen::MatrixBase<Eigen::Matrix<double, -1, -1, 0, -1, -1> > const&, Eigen::PlainObjectBase<Eigen::Matrix<double, -1, 1, 0, -1, 1> >&);
 template void igl::fast_winding_number<Eigen::Matrix<double, -1, -1, 0, -1, -1>, Eigen::Matrix<double, -1, 1, 0, -1, 1>, Eigen::Matrix<double, -1, -1, 0, -1, -1>, int, Eigen::Matrix<int, -1, -1, 0, -1, -1>, Eigen::Matrix<double, -1, -1, 0, -1, -1>, Eigen::Matrix<double, -1, 1, 0, -1, 1>, Eigen::Matrix<double, -1, -1, 0, -1, -1>, Eigen::Matrix<double, -1, -1, 0, -1, -1>, int, Eigen::Matrix<double, -1, 1, 0, -1, 1> >(Eigen::MatrixBase<Eigen::Matrix<double, -1, -1, 0, -1, -1> > const&, Eigen::MatrixBase<Eigen::Matrix<double, -1, -1, 0, -1, -1> > const&, Eigen::MatrixBase<Eigen::Matrix<double, -1, 1, 0, -1, 1> > const&, std::vector<std::vector<int, std::allocator<int> >, std::allocator<std::vector<int, std::allocator<int> > > > const&, Eigen::MatrixBase<Eigen::Matrix<int, -1, -1, 0, -1, -1> > const&, Eigen::MatrixBase<Eigen::Matrix<double, -1, -1, 0, -1, -1> > const&, Eigen::MatrixBase<Eigen::Matrix<double, -1, 1, 0, -1, 1> > const&, Eigen::MatrixBase<Eigen::Matrix<double, -1, -1, 0, -1, -1> > const&, Eigen::MatrixBase<Eigen::Matrix<double, -1, -1, 0, -1, -1> > const&, int, Eigen::PlainObjectBase<Eigen::Matrix<double, -1, 1, 0, -1, 1> >&);
@@ -752,6 +474,5 @@
 template void igl::fast_winding_number<Eigen::Matrix<double, -1, -1, 0, -1, -1>, Eigen::Matrix<double, -1, 1, 0, -1, 1> >(igl::FastWindingNumberBVH const&, float, Eigen::MatrixBase<Eigen::Matrix<double, -1, -1, 0, -1, -1> > const&, Eigen::PlainObjectBase<Eigen::Matrix<double, -1, 1, 0, -1, 1> >&);
 template void igl::fast_winding_number<Eigen::Matrix<double, -1, -1, 0, -1, -1>, Eigen::Matrix<int, -1, -1, 0, -1, -1> >(Eigen::MatrixBase<Eigen::Matrix<double, -1, -1, 0, -1, -1> > const&, Eigen::MatrixBase<Eigen::Matrix<int, -1, -1, 0, -1, -1> > const&, int, igl::FastWindingNumberBVH&);
 template void igl::fast_winding_number<Eigen::Matrix<float, -1, -1, 0, -1, -1>, Eigen::Matrix<float, -1, 1, 0, -1, 1> >(igl::FastWindingNumberBVH const&, float, Eigen::MatrixBase<Eigen::Matrix<float, -1, -1, 0, -1, -1> > const&, Eigen::PlainObjectBase<Eigen::Matrix<float, -1, 1, 0, -1, 1> >&);
->>>>>>> af8944c7
 template void igl::fast_winding_number<Eigen::Matrix<float, -1, -1, 0, -1, -1>, Eigen::Matrix<int, -1, -1, 0, -1, -1> >(Eigen::MatrixBase<Eigen::Matrix<float, -1, -1, 0, -1, -1> > const&, Eigen::MatrixBase<Eigen::Matrix<int, -1, -1, 0, -1, -1> > const&, int, igl::FastWindingNumberBVH&);
 #endif