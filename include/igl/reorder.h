#ifndef IGL_REORDER_H
#define IGL_REORDER_H
#include "igl_inline.h"
#include <vector>
<<<<<<< HEAD
// For size_t
#include <stddef.h>
=======
#include <cstdlib>
>>>>>>> e6514d27

namespace igl
{
  // Act like matlab's Y = X[I] for std vectors
  // where I contains a vector of indices so that after,
  // Y[j] = X[I[j]] for index j
  // this implies that Y.size() == I.size()
  // X and Y are allowed to be the same reference
  template< class T >
  IGL_INLINE void reorder(
    const std::vector<T> & unordered,
    std::vector<size_t> const & index_map,
    std::vector<T> & ordered);
}

#ifdef IGL_HEADER_ONLY
#  include "reorder.cpp"
#endif

#endif<|MERGE_RESOLUTION|>--- conflicted
+++ resolved
@@ -2,12 +2,9 @@
 #define IGL_REORDER_H
 #include "igl_inline.h"
 #include <vector>
-<<<<<<< HEAD
 // For size_t
 #include <stddef.h>
-=======
 #include <cstdlib>
->>>>>>> e6514d27
 
 namespace igl
 {
