// This file is part of libigl, a simple c++ geometry processing library.
// 
// Copyright (C) 2013 Alec Jacobson <alecjacobson@gmail.com>
//               2014 Christian Schüller <schuellchr@gmail.com>
// 
// This Source Code Form is subject to the terms of the Mozilla Public License 
// v. 2.0. If a copy of the MPL was not distributed with this file, You can 
// obtain one at http://mozilla.org/MPL/2.0/.
// igl function interface for Embree2.2
//
// Necessary changes to switch from previous Embree versions:
// * Use igl:Hit instead of embree:Hit (where id0 -> id)
// * For Embree2.2
// * Uncomment #define __USE_RAY_MASK__ in platform.h to enable masking

#ifndef IGL_EMBREE_INTERSECTOR_H
#define IGL_EMBREE_INTERSECTOR_H

#include "Hit.h"
#include <Eigen/Geometry>
#include <Eigen/Core>
#include <Eigen/Geometry>

#include <embree2/rtcore.h>
#include <embree2/rtcore_ray.h>
#include <iostream>
#include <vector>

namespace igl
{
  class EmbreeIntersector
  {
  public:
    // Initialize embree engine. This will be called on instance `init()`
    // calls. If already inited then this function does nothing: it is harmless
    // to call more than once.
    static inline void global_init();
  private:
    // Deinitialize the embree engine.
    static inline void global_deinit();
  public:
    typedef Eigen::Matrix<float,Eigen::Dynamic,3> PointMatrixType;
    typedef Eigen::Matrix<int,Eigen::Dynamic,3> FaceMatrixType;
  public: 
    inline EmbreeIntersector();
  private:
    // Copying and assignment are not allowed.
    inline EmbreeIntersector(const EmbreeIntersector & that);
    inline EmbreeIntersector & operator=(const EmbreeIntersector &);
  public:
    virtual inline ~EmbreeIntersector();
    
    // Initialize with a given mesh.
    //
    // Inputs:
    //   V  #V by 3 list of vertex positions
    //   F  #F by 3 list of Oriented triangles
    // Side effects:
    //   The first time this is ever called the embree engine is initialized.
    inline void init(
      const PointMatrixType& V,
      const FaceMatrixType& F);

    // Initialize with a given mesh.
    //
    // Inputs:
    //   V  vector of #V by 3 list of vertex positions for each geometry
    //   F  vector of #F by 3 list of Oriented triangles for each geometry
    //   masks  a 32 bit mask to identify active geometries.
    // Side effects:
    //   The first time this is ever called the embree engine is initialized.
    inline void init(
      const std::vector<const PointMatrixType*>& V,
      const std::vector<const FaceMatrixType*>& F,
      const std::vector<int>& masks);

    // Deinitialize embree datasctructures for current mesh.  Also called on
    // destruction: no need to call if you just want to init() once and
    // destroy.
    inline void deinit();
  
    // Given a ray find the first hit
    // 
    // Inputs:
    //   origin     3d origin point of ray
    //   direction  3d (not necessarily normalized) direction vector of ray
    //   tnear      start of ray segment
    //   tfar       end of ray segment
    //   masks      a 32 bit mask to identify active geometries.
    // Output:
    //   hit        information about hit
    // Returns true if and only if there was a hit
    inline bool intersectRay(
      const Eigen::RowVector3f& origin, 
      const Eigen::RowVector3f& direction,
      Hit& hit,
      float tnear = 0,
      float tfar = -1,
      int mask = 0xFFFFFFFF) const;

    // Given a ray find the first hit
    // This is a conservative hit test where multiple rays within a small radius
    // will be tested and only the closesest hit is returned.
    // 
    // Inputs:
    //   origin     3d origin point of ray
    //   direction  3d (not necessarily normalized) direction vector of ray
    //   tnear      start of ray segment
    //   tfar       end of ray segment
    //   masks      a 32 bit mask to identify active geometries.
    //   geoId      id of geometry mask (default -1 if no: no masking)
    //   closestHit true for gets closest hit, false for furthest hit
    // Output:
    //   hit        information about hit
    // Returns true if and only if there was a hit
    inline bool intersectBeam(
      const Eigen::RowVector3f& origin,
      const Eigen::RowVector3f& direction,
      Hit& hit,
      float tnear = 0,
      float tfar = -1,
      int mask = 0xFFFFFFFF,
      int geoId = -1,
      bool closestHit = true,
	  unsigned int samples = 4) const;

    // Given a ray find all hits in order
    // 
    // Inputs:
    //   origin     3d origin point of ray
    //   direction  3d (not necessarily normalized) direction vector of ray
    //   tnear      start of ray segment
    //   tfar       end of ray segment
    //   masks      a 32 bit mask to identify active geometries.
    // Output:
    //   hit        information about hit
    //   num_rays   number of rays shot (at least one)
    // Returns true if and only if there was a hit
    inline bool intersectRay(
      const Eigen::RowVector3f& origin,
      const Eigen::RowVector3f& direction,
      std::vector<Hit > &hits,
      int& num_rays,
      float tnear = 0,
      float tfar = std::numeric_limits<float>::infinity(),
      int mask = 0xFFFFFFFF) const;

    // Given a ray find the first hit
    // 
    // Inputs:
    //   a    3d first end point of segment
    //   ab   3d vector from a to other endpoint b
    // Output:
    //   hit  information about hit
    // Returns true if and only if there was a hit
    inline bool intersectSegment(
      const Eigen::RowVector3f& a,
      const Eigen::RowVector3f& ab,
      Hit &hit,
      int mask = 0xFFFFFFFF) const;
    
  private:

    struct Vertex   {float x,y,z,a;};
    struct Triangle {int v0, v1, v2;};

    RTCScene scene;
    unsigned geomID;
    Vertex* vertices;
    Triangle* triangles;
    bool initialized;

    inline void createRay(
      RTCRay& ray,
      const Eigen::RowVector3f& origin,
      const Eigen::RowVector3f& direction,
      float tnear,
      float tfar,
      int mask) const;
  };
}

// Implementation
#include <igl/EPS.h>
// This unfortunately cannot be a static field of EmbreeIntersector because it
// would depend on the template and then we might end up with initializing
// embree twice. If only there was a way to ask embree if it's already
// initialized...
namespace igl
{
  // Keeps track of whether the **Global** Embree intersector has been
  // initialized. This should never been done at the global scope.
  static bool EmbreeIntersector_inited = false;
}

inline void igl::EmbreeIntersector::global_init()
{
  if(!EmbreeIntersector_inited)
  {
    rtcInit();
    if(rtcGetError() != RTC_NO_ERROR)
      std::cerr << "Embree: An error occured while initialiting embree core!" << std::endl;
#ifdef IGL_VERBOSE
    else
      std::cerr << "Embree: core initialized." << std::endl;
#endif
    EmbreeIntersector_inited = true;
  }
}

inline void igl::EmbreeIntersector::global_deinit()
{
  EmbreeIntersector_inited = false;
  rtcExit();
}

inline igl::EmbreeIntersector::EmbreeIntersector()
  :
  //scene(NULL),
  geomID(0),
  triangles(NULL),
  vertices(NULL),
  initialized(false)
{
}

inline igl::EmbreeIntersector::EmbreeIntersector(
  const EmbreeIntersector &)
  :// To make -Weffc++ happy
  //scene(NULL),
  geomID(0),
  triangles(NULL),
  vertices(NULL),
  initialized(false)
{
  assert(false && "Embree: Copying EmbreeIntersector is not allowed");
}

inline igl::EmbreeIntersector & igl::EmbreeIntersector::operator=(
  const EmbreeIntersector &)
{
  assert(false && "Embree: Assigning an EmbreeIntersector is not allowed");
  return *this;
}


inline void igl::EmbreeIntersector::init(
  const PointMatrixType& V,
  const FaceMatrixType& F)
{
  std::vector<const PointMatrixType*> Vtemp;
  std::vector<const FaceMatrixType*> Ftemp;
  std::vector<int> masks;
  Vtemp.push_back(&V);
  Ftemp.push_back(&F);
  masks.push_back(0xFFFFFFFF);
  init(Vtemp,Ftemp,masks);
}

inline void igl::EmbreeIntersector::init(
  const std::vector<const PointMatrixType*>& V,
  const std::vector<const FaceMatrixType*>& F,
  const std::vector<int>& masks)
{
  
  if(initialized)
    deinit();
  
  using namespace std;
  global_init();

  if(V.size() == 0 || F.size() == 0)
  {
    std::cerr << "Embree: No geometry specified!";
    return;
  }
  
  // create a scene
  scene = rtcNewScene(RTC_SCENE_ROBUST | RTC_SCENE_HIGH_QUALITY,RTC_INTERSECT1);

  for(int g=0;g<(int)V.size();g++)
  {
    // create triangle mesh geometry in that scene
    geomID = rtcNewTriangleMesh(scene,RTC_GEOMETRY_STATIC,F[g]->rows(),V[g]->rows(),1);

    // fill vertex buffer
    vertices = (Vertex*)rtcMapBuffer(scene,geomID,RTC_VERTEX_BUFFER);
    for(int i=0;i<(int)V[g]->rows();i++)
    {
      vertices[i].x = (float)V[g]->coeff(i,0);
      vertices[i].y = (float)V[g]->coeff(i,1);
      vertices[i].z = (float)V[g]->coeff(i,2);
    }
    rtcUnmapBuffer(scene,geomID,RTC_VERTEX_BUFFER);

    // fill triangle buffer
    triangles = (Triangle*) rtcMapBuffer(scene,geomID,RTC_INDEX_BUFFER);
    for(int i=0;i<(int)F[g]->rows();i++)
    {
      triangles[i].v0 = (int)F[g]->coeff(i,0);
      triangles[i].v1 = (int)F[g]->coeff(i,1);
      triangles[i].v2 = (int)F[g]->coeff(i,2);
    }
    rtcUnmapBuffer(scene,geomID,RTC_INDEX_BUFFER);

    rtcSetMask(scene,geomID,masks[g]);
  }

  rtcCommit(scene);
  
  if(rtcGetError() != RTC_NO_ERROR)
      std::cerr << "Embree: An error occured while initializing the provided geometry!" << endl;
#ifdef IGL_VERBOSE
  else
    std::cerr << "Embree: geometry added." << endl;
#endif

  initialized = true;
}

igl::EmbreeIntersector
::~EmbreeIntersector()
{
  if(initialized)
    deinit();
}

void igl::EmbreeIntersector::deinit()
{
  if(scene)
  {
    rtcDeleteScene(scene);

    if(rtcGetError() != RTC_NO_ERROR)
    {
        std::cerr << "Embree: An error occured while resetting!" << std::endl;
    }
#ifdef IGL_VERBOSE
    else
    {
      std::cerr << "Embree: geometry removed." << std::endl;
    }
#endif
  }
}

inline bool igl::EmbreeIntersector::intersectRay(
  const Eigen::RowVector3f& origin,
  const Eigen::RowVector3f& direction,
  Hit& hit,
  float tnear,
  float tfar,
  int mask) const
{
  RTCRay ray;
  createRay(ray, origin,direction,tnear,tfar,mask);
  
  // shot ray
  rtcIntersect(scene,ray);
#ifdef IGL_VERBOSE
  if(rtcGetError() != RTC_NO_ERROR)
      std::cerr << "Embree: An error occured while resetting!" << std::endl;
#endif
  
  if((unsigned)ray.geomID != RTC_INVALID_GEOMETRY_ID)
  {
    hit.id = ray.primID;
    hit.gid = ray.geomID;
    hit.u = ray.u;
    hit.v = ray.v;
    hit.t = ray.tfar;
    return true;
  }

  return false;
}

inline bool igl::EmbreeIntersector::intersectBeam(
      const Eigen::RowVector3f& origin, 
      const Eigen::RowVector3f& direction,
      Hit& hit,
      float tnear,
      float tfar,
      int mask,
      int geoId,
      bool closestHit,
	  unsigned int samples) const
{
  bool hasHit = false;
  Hit bestHit;

  if(closestHit)
    bestHit.t = std::numeric_limits<float>::max();
  else
    bestHit.t = 0;

<<<<<<< HEAD
  hasHit = (intersectRay(origin,direction,hit,tnear,tfar,mask) && (hit.gid == geoId || geoId == -1));
  if(hasHit)
=======
  if((hasHit = (intersectRay(origin,direction,hit,tnear,tfar,mask)) && (hit.gid == geoId || geoId == -1)))
>>>>>>> 40716b57
    bestHit = hit;
  
  // sample points around actual ray (conservative hitcheck)
  const float eps= 1e-5;
        
  Eigen::RowVector3f up(0,1,0);
  Eigen::RowVector3f offset = direction.cross(up).normalized();

  Eigen::Matrix3f rot = Eigen::AngleAxis<float>(2*3.14159265358979/samples,direction).toRotationMatrix();
        
  for(int r=0;r<samples;r++)
  {
    if(intersectRay(origin+offset*eps,direction,hit,tnear,tfar,mask) && ((closestHit && (hit.t < bestHit.t)) || (!closestHit && (hit.t > bestHit.t))) && (hit.gid == geoId || geoId == -1))
    {
      bestHit = hit;
      hasHit = true;
    }
    offset = rot*offset.transpose();
  }

  hit = bestHit;
  return hasHit;
}

inline bool 
igl::EmbreeIntersector
::intersectRay(
  const Eigen::RowVector3f& origin, 
  const Eigen::RowVector3f& direction,
  std::vector<Hit > &hits,
  int& num_rays,
  float tnear,
  float tfar,
  int mask) const
{
  using namespace std;
  num_rays = 0;
  hits.clear();
  int last_id0 = -1;
  double self_hits = 0;
  // This epsilon is directly correleated to the number of missed hits, smaller
  // means more accurate and slower
  //const double eps = DOUBLE_EPS;
  const double eps = FLOAT_EPS;
  double min_t = tnear;
  bool large_hits_warned = false;
  RTCRay ray;
  createRay(ray,origin,direction,tnear,std::numeric_limits<float>::infinity(),mask);

  while(true)
  {
    ray.tnear = min_t;
    ray.tfar = tfar;
    ray.geomID = RTC_INVALID_GEOMETRY_ID;
    ray.primID = RTC_INVALID_GEOMETRY_ID;
    ray.instID = RTC_INVALID_GEOMETRY_ID;
    num_rays++;
    rtcIntersect(scene,ray);
    if((unsigned)ray.geomID != RTC_INVALID_GEOMETRY_ID)
    {
      // Hit self again, progressively advance
      if(ray.primID == last_id0 || ray.tfar <= min_t)
      {
        // push min_t a bit more
        //double t_push = pow(2.0,self_hits-4)*(hit.t<eps?eps:hit.t);
        double t_push = pow(2.0,self_hits)*eps;
#ifdef IGL_VERBOSE
        std::cerr << "  t_push: "<<t_push<<endl;
#endif
        //o = o+t_push*d;
        min_t += t_push;
        self_hits++;
      }
      else
      {
        Hit hit;
        hit.id = ray.primID;
        hit.gid = ray.geomID;
        hit.u = ray.u;
        hit.v = ray.v;
        hit.t = ray.tfar;
        hits.push_back(hit);
#ifdef IGL_VERBOSE
        std::cerr << "  t: "<<hit.t<<endl;
#endif
        // Instead of moving origin, just change min_t. That way calculations
        // all use exactly same origin values
        min_t = ray.tfar;

        // reset t_scale
        self_hits = 0;
      }
      last_id0 = ray.primID;
    }
    else
      break; // no more hits
    
    if(hits.size()>1000 && !large_hits_warned)
    {
      std::cout<<"Warning: Large number of hits..."<<endl;
      std::cout<<"[ ";
      for(vector<Hit>::iterator hit = hits.begin(); hit != hits.end();hit++)
      {
        std::cout<<(hit->id+1)<<" ";
      }
      
      std::cout.precision(std::numeric_limits< double >::digits10);
      std::cout<<"[ ";
      
      for(vector<Hit>::iterator hit = hits.begin(); hit != hits.end(); hit++)
      {
        std::cout<<(hit->t)<<endl;;
      }

      std::cout<<"]"<<endl;
      large_hits_warned = true;

      return hits.empty();
    }
  }

  return hits.empty();
}

inline bool 
igl::EmbreeIntersector
::intersectSegment(const Eigen::RowVector3f& a, const Eigen::RowVector3f& ab, Hit &hit, int mask) const
{
  RTCRay ray;
  createRay(ray,a,ab,0,1.0,mask);
  
  rtcIntersect(scene,ray);

  if((unsigned)ray.geomID != RTC_INVALID_GEOMETRY_ID)
  {
    hit.id = ray.primID;
    hit.gid = ray.geomID;
    hit.u = ray.u;
    hit.v = ray.v;
    hit.t = ray.tfar;
    return true;
  }

  return false;
}

inline void
igl::EmbreeIntersector
::createRay(RTCRay& ray, const Eigen::RowVector3f& origin, const Eigen::RowVector3f& direction, float tnear, float tfar, int mask) const
{
  ray.org[0] = origin[0];
  ray.org[1] = origin[1];
  ray.org[2] = origin[2];
  ray.dir[0] = direction[0];
  ray.dir[1] = direction[1];
  ray.dir[2] = direction[2];
  ray.tnear = tnear;
  ray.tfar = tfar;
  ray.geomID = RTC_INVALID_GEOMETRY_ID;
  ray.primID = RTC_INVALID_GEOMETRY_ID;
  ray.instID = RTC_INVALID_GEOMETRY_ID;
  ray.mask = mask;
  ray.time = 0.0f;
}

#endif //EMBREE_INTERSECTOR_H<|MERGE_RESOLUTION|>--- conflicted
+++ resolved
@@ -394,12 +394,7 @@
   else
     bestHit.t = 0;
 
-<<<<<<< HEAD
-  hasHit = (intersectRay(origin,direction,hit,tnear,tfar,mask) && (hit.gid == geoId || geoId == -1));
-  if(hasHit)
-=======
-  if((hasHit = (intersectRay(origin,direction,hit,tnear,tfar,mask)) && (hit.gid == geoId || geoId == -1)))
->>>>>>> 40716b57
+  if(hasHit = (intersectRay(origin,direction,hit,tnear,tfar,mask) && (hit.gid == geoId || geoId == -1)))
     bestHit = hit;
   
   // sample points around actual ray (conservative hitcheck)
