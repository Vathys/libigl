--- conflicted
+++ resolved
@@ -20,12 +20,6 @@
   // HalfEdgeIterator - Fake halfedge for fast and easy navigation
   // on triangle meshes with vertex_triangle_adjacency and
   // triangle_triangle adjacency
-<<<<<<< HEAD
-  template <
-    typename DerivedF,
-    typename DerivedFF,
-    typename DerivedFFi>
-=======
   //
   // Note: this is different to classical Half Edge data structure.
   //    Instead, it follows cell-tuple in [Brisson, 1989]
@@ -48,8 +42,10 @@
   //    FlipF/E/V changes solely one actual face/edge/vertex resp.
   //    NextFE iterates through one-ring of a vertex robustly.
   //
-  template <typename DerivedF>
->>>>>>> f9775c56
+  template <
+    typename DerivedF,
+    typename DerivedFF,
+    typename DerivedFFi>
   class HalfEdgeIterator
   {
   public:
@@ -82,7 +78,9 @@
      *   / d  \ | / a  \
      *  /______\|/______\
      *          v
-     * In this example, if a and d are of-border and the pos is iterating counterclockwise, this method iterate through the faces incident on vertex v,
+     * In this example, if a and d are of-border and the pos is iterating
+     counterclockwise, this method iterate through the faces incident on vertex
+     v,
      * producing the sequence a, b, c, d, a, b, c, ...
      */
     IGL_INLINE bool NextFE();
