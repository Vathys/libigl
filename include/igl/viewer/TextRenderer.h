// This file is part of libigl, a simple c++ geometry processing library.
//
// Copyright (C) 2014 Wenzel Jacob <wenzel@inf.ethz.ch>
//
// This Source Code Form is subject to the terms of the Mozilla Public License
// v. 2.0. If a copy of the MPL was not distributed with this file, You can
// obtain one at http://mozilla.org/MPL/2.0/.
#ifndef IGL_VIEWER_TEXT_RENDERER_H
#define IGL_VIEWER_TEXT_RENDERER_H

/* This class extends the font rendering code in AntTweakBar
   so that it can be used to render text at arbitrary 3D positions */

#include <igl/igl_inline.h>
#include <map>
#include <nanogui/opengl.h>

namespace igl
{
namespace viewer
{

class TextRenderer
{
public:
  IGL_INLINE TextRenderer();

  IGL_INLINE virtual int Init();
  IGL_INLINE virtual int Shut();

  IGL_INLINE void BeginDraw(const Eigen::Matrix4f &view, const Eigen::Matrix4f &proj,
    const Eigen::Vector4f &_viewport, float _object_scale);

  IGL_INLINE void EndDraw();

  IGL_INLINE void DrawText(Eigen::Vector3d pos, Eigen::Vector3d normal, const std::string &text);

protected:
<<<<<<< HEAD
=======
  OpenGL_shader m_shader;
>>>>>>> 471f0c9c
  std::map<std::string, void *> m_textObjects;
  Eigen::Matrix4f view_matrix, proj_matrix;
  Eigen::Vector4f viewport;
  float object_scale;
  float mPixelRatio;
  NVGcontext *ctx;
};

}
}

#ifndef IGL_STATIC_LIBRARY
#  include "TextRenderer.cpp"
#endif

#endif<|MERGE_RESOLUTION|>--- conflicted
+++ resolved
@@ -36,10 +36,6 @@
   IGL_INLINE void DrawText(Eigen::Vector3d pos, Eigen::Vector3d normal, const std::string &text);
 
 protected:
-<<<<<<< HEAD
-=======
-  OpenGL_shader m_shader;
->>>>>>> 471f0c9c
   std::map<std::string, void *> m_textObjects;
   Eigen::Matrix4f view_matrix, proj_matrix;
   Eigen::Vector4f viewport;
