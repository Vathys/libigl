--- conflicted
+++ resolved
@@ -173,12 +173,7 @@
     std::vector<uint8_t> fileBufferBytes;
     // read_file_binary will call fclose
     read_file_binary(fp,fileBufferBytes);
-<<<<<<< HEAD
     FileMemoryStream stream((char*)fileBufferBytes.data(), fileBufferBytes.size());
-=======
-    file_memory_stream 
-      stream((char*)fileBufferBytes.data(), fileBufferBytes.size());
->>>>>>> b3294905
     return readPLY(stream,V,F,E,N,UV,VD,Vheader,FD,Fheader,ED,Eheader,comments);
   }
   catch(const std::exception& e)
