--- conflicted
+++ resolved
@@ -13,7 +13,6 @@
 find_package(OpenGL) # --> OPENGL_FOUND
 
 ### Available options ###
-<<<<<<< HEAD
 option(LIBIGL_USE_STATIC_LIBRARY    "Use libigl as static library" OFF)
 option(LIBIGL_WITH_ANTTWEAKBAR      "Use AntTweakBar"    OFF)
 option(LIBIGL_WITH_CGAL             "Use CGAL"           "${CGAL_AND_BOOST_FOUND}")
@@ -36,25 +35,6 @@
 if(LIBIGL_WITH_VIEWER AND (NOT LIBIGL_WITH_OPENGL_GLFW OR NOT LIBIGL_WITH_OPENGL) )
   message(FATAL_ERROR "LIBIGL_WITH_VIEWER=ON requires LIBIGL_WITH_OPENGL_GLFW=ON and LIBIGL_WITH_OPENGL=ON")
 endif()
-=======
-option(LIBIGL_USE_STATIC_LIBRARY     "Use libigl as static library" OFF)
-option(LIBIGL_WITH_ANTTWEAKBAR       "Use AntTweakBar"    OFF)
-option(LIBIGL_WITH_CGAL              "Use CGAL"           ON)
-option(LIBIGL_WITH_COMISO            "Use CoMiso"         ON)
-option(LIBIGL_WITH_CORK              "Use Cork"           OFF)
-option(LIBIGL_WITH_EMBREE            "Use Embree"         OFF)
-option(LIBIGL_WITH_LIM               "Use LIM"            ON)
-option(LIBIGL_WITH_MATLAB            "Use Matlab"         ON)
-option(LIBIGL_WITH_MOSEK             "Use MOSEK"          ON)
-option(LIBIGL_WITH_OPENGL            "Use OpenGL"         ON)
-option(LIBIGL_WITH_OPENGL_GLFW       "Use GLFW"           ON)
-option(LIBIGL_WITH_OPENGL_GLFW_IMGUI "Use ImGui"          ON)
-option(LIBIGL_WITH_PNG               "Use PNG"            ON)
-option(LIBIGL_WITH_TETGEN            "Use Tetgen"         ON)
-option(LIBIGL_WITH_TRIANGLE          "Use Triangle"       ON)
-option(LIBIGL_WITH_XML               "Use XML"            ON)
-option(LIBIGL_WITH_PYTHON            "Use Python"         OFF)
->>>>>>> 6071098d
 
 ################################################################################
 
