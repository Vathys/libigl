--- conflicted
+++ resolved
@@ -146,11 +146,10 @@
 if(LIBIGL_WITH_CGAL)
   # CGAL Core is needed for
   # `Exact_predicates_exact_constructions_kernel_with_sqrt`
-<<<<<<< HEAD
   if(EXISTS ${LIBIGL_EXTERNAL}/boost)
     set(BOOST_ROOT "${LIBIGL_EXTERNAL}/boost")
   endif()
-  find_package(CGAL COMPONENTS Core)
+  find_package(CGAL REQUIRED COMPONENTS Core)
   if(CGAL_FOUND)
     compile_igl_module("cgal")
     if(WIN32)
@@ -162,12 +161,6 @@
     target_link_libraries(igl_cgal ${IGL_SCOPE} CGAL::CGAL CGAL::CGAL_Core ${Boost_LIBRARIES})
   else()
     set(LIBIGL_WITH_CGAL OFF CACHE BOOL "" FORCE)
-=======
-  find_package(CGAL REQUIRED COMPONENTS Core)
-  compile_igl_module("cgal")
-  if(WIN32)
-    set(Boost_USE_STATIC_LIBS ON) # Favor static Boost libs on Windows
->>>>>>> 5c32bd74
   endif()
   target_include_directories(igl_cgal ${IGL_SCOPE} "${GMP_INCLUDE_DIR}" "${MPFR_INCLUDE_DIR}")
   find_package(Boost 1.48 REQUIRED thread system)
